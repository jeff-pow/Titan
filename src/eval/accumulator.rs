use crate::{
    board::Board,
    chess_move::{Direction, Move},
    eval::HIDDEN_SIZE,
    search::search::{MAX_SEARCH_DEPTH, NEAR_CHECKMATE},
<<<<<<< HEAD
    types::pieces::{Color, Piece, PieceName},
=======
    types::{
        bitboard::Bitboard,
        pieces::{Color, Piece, PieceName},
        square::Square,
    },
>>>>>>> 3aba2424
};

use super::{
    network::{flatten, Network, BUCKETS, NORMALIZATION_FACTOR, NUM_BUCKETS, QAB, SCALE},
    Align64, Block, NET,
};
use arrayvec::ArrayVec;
use std::ops::{Index, IndexMut};

#[derive(Clone, Copy, Debug, PartialEq)]
#[repr(C, align(64))]
pub struct Accumulator {
    pub vals: [Align64<Block>; 2],
    pub correct: [bool; 2],
    pub m: Move,
    pub capture: Piece,
}

impl Default for Accumulator {
    fn default() -> Self {
        Self { vals: [NET.feature_bias; 2], correct: [true; 2], m: Move::NULL, capture: Piece::None }
    }
}

impl Index<Color> for Accumulator {
    type Output = Block;

    fn index(&self, index: Color) -> &Self::Output {
        &self.vals[index.idx()]
    }
}

impl IndexMut<Color> for Accumulator {
    fn index_mut(&mut self, index: Color) -> &mut Self::Output {
        &mut self.vals[index.idx()]
    }
}

impl Accumulator {
    pub fn raw_evaluate(&self, stm: Color) -> i32 {
        let (us, them) = (&self[stm], &self[!stm]);
        let weights = &NET.output_weights;
        let output = flatten(us, &weights[0]) + flatten(them, &weights[1]);
        ((i32::from(NET.output_bias) + output / NORMALIZATION_FACTOR) * SCALE / QAB)
            .clamp(-NEAR_CHECKMATE + 1, NEAR_CHECKMATE - 1)
    }

    /// Credit to viridithas for these values and concepts
    pub fn scaled_evaluate(&self, board: &Board) -> i32 {
        let raw = self.raw_evaluate(board.stm);
        let eval = raw * board.mat_scale() / 1024;
        let eval = eval * (200 - board.half_moves as i32) / 200;
        (eval).clamp(-NEAR_CHECKMATE, NEAR_CHECKMATE)
    }

    fn add_sub(&mut self, old: &Accumulator, a1: usize, s1: usize, side: Color) {
        #[cfg(feature = "avx512")]
        unsafe {
            self.avx512_add_sub(old, a1, s1, side);
        }
        #[cfg(not(feature = "avx512"))]
        {
            let weights = &NET.feature_weights;
            self[side].iter_mut().zip(&weights[a1].0).zip(&weights[s1].0).zip(old[side].iter()).for_each(
                |(((i, &a), &s), &o)| {
                    *i = o + a - s;
                },
            );
        }
    }

    #[allow(clippy::too_many_arguments)]
    fn add_sub_sub(&mut self, old: &Accumulator, a1: usize, s1: usize, s2: usize, side: Color) {
        #[cfg(feature = "avx512")]
        unsafe {
            self.avx512_add_sub_sub(old, a1, s1, s2, side);
        }
        #[cfg(not(feature = "avx512"))]
        {
            let weights = &NET.feature_weights;
            self[side]
                .iter_mut()
                .zip(&weights[a1].0)
                .zip(&weights[s1].0)
                .zip(&weights[s2].0)
                .zip(old[side].iter())
                .for_each(|((((i, &a), &s1), &s2), &o)| {
                    *i = o + a - s1 - s2;
                });
        }
    }

    #[allow(clippy::too_many_arguments)]
    fn add_add_sub_sub(&mut self, old: &Accumulator, a1: usize, a2: usize, s1: usize, s2: usize, side: Color) {
        #[cfg(feature = "avx512")]
        unsafe {
            self.avx512_add_add_sub_sub(old, a1, a2, s1, s2, side);
        }
        #[cfg(not(feature = "avx512"))]
        {
            let weights = &NET.feature_weights;
            self[side]
                .iter_mut()
                .zip(&weights[a1].0)
                .zip(&weights[a2].0)
                .zip(&weights[s1].0)
                .zip(&weights[s2].0)
                .zip(old[side].iter())
                .for_each(|(((((i, &a1), &a2), &s1), &s2), &o)| {
                    *i = o + a1 + a2 - s1 - s2;
                });
        }
    }

    pub(crate) fn lazy_update(&mut self, old: &Accumulator, side: Color, board: &Board) {
        let m = self.m;
        let from = if side == Color::Black { m.from().flip_vertical() } else { m.from() };
        let to = if side == Color::Black { m.to().flip_vertical() } else { m.to() };
        assert!(
            m.piece_moving().name() != PieceName::King
                || m.piece_moving().color() != side
                || BUCKETS[from] == BUCKETS[to]
        );
        let piece_moving = m.promotion().unwrap_or(m.piece_moving());
        let king = board.king_square(side);
        let a1 = Network::feature_idx(piece_moving, m.to(), king, side);
        let s1 = Network::feature_idx(m.piece_moving(), m.from(), king, side);
        if m.is_castle() {
            let rook = Piece::new(PieceName::Rook, m.piece_moving().color());
            let a2 = Network::feature_idx(rook, m.castle_type().rook_to(), king, side);
            let s2 = Network::feature_idx(rook, m.castle_type().rook_from(), king, side);

            self.add_add_sub_sub(old, a1, a2, s1, s2, side);
        } else if self.capture != Piece::None || m.is_en_passant() {
            let cap_square = if m.is_en_passant() {
                match m.piece_moving().color() {
                    Color::White => m.to().shift(Direction::South),
                    Color::Black => m.to().shift(Direction::North),
                }
            } else {
                m.to()
            };
            let capture =
                if m.is_en_passant() { Piece::new(PieceName::Pawn, !m.piece_moving().color()) } else { self.capture };
            let s2 = Network::feature_idx(capture, cap_square, king, side);
            self.add_sub_sub(old, a1, s1, s2, side);
        } else {
            self.add_sub(old, a1, s1, side);
        }
    }

    fn refresh(&mut self, board: &Board, view: Color) {
        self.vals[view] = NET.feature_bias;
        let mut vec: ArrayVec<u16, 32> = ArrayVec::new();
        for sq in board.occupancies() {
            let p = board.piece_at(sq);
            let idx = Network::feature_idx(p, sq, board.king_square(view), view);
            vec.push(idx as u16);
        }
        update(&mut self.vals[view], &vec, &[]);
    }
}

pub fn update(acc: &mut Align64<Block>, adds: &[u16], subs: &[u16]) {
    const REGISTERS: usize = 8;
    const ELEMENTS_PER_LOOP: usize = REGISTERS * 256 / 16;

    let mut regs = [0i16; ELEMENTS_PER_LOOP];

    for i in 0..HIDDEN_SIZE / ELEMENTS_PER_LOOP {
        let offset = ELEMENTS_PER_LOOP * i;

        for (reg, &j) in regs.iter_mut().zip(acc[offset..].iter()) {
            *reg = j;
        }

        for &add in adds {
            let weights = &NET.feature_weights[usize::from(add)];

            for (reg, &w) in regs.iter_mut().zip(weights[offset..].iter()) {
                *reg += w;
            }
        }

        for &sub in subs {
            let weights = &NET.feature_weights[usize::from(sub)];

            for (reg, &w) in regs.iter_mut().zip(weights[offset..].iter()) {
                *reg -= w;
            }
        }

        for (a, &r) in acc[offset..].iter_mut().zip(regs.iter()) {
            *a = r;
        }
    }

    pub fn update_multi(&mut self, adds: &[u16], subs: &[u16], side: Color) {
        const REGS: usize = 8;
        const PER: usize = REGS * 16;

        let mut regs = [0i16; PER];

        for i in 0..HIDDEN_SIZE / PER {
            let offset = PER * i;

            for (j, reg) in regs.iter_mut().enumerate() {
                *reg = self.vals[side][offset + j];
            }

            for &add in adds {
                let weights = &NET.feature_weights[usize::from(add)];

                for (j, reg) in regs.iter_mut().enumerate() {
                    *reg += weights[offset + j];
                }
            }

            for &sub in subs {
                let weights = &NET.feature_weights[usize::from(sub)];

                for (j, reg) in regs.iter_mut().enumerate() {
                    *reg -= weights[offset + j];
                }
            }

            for (j, reg) in regs.iter().enumerate() {
                self.vals[side][offset + j] = *reg;
            }
        }
    }
}

pub fn update(acc: &mut Align64<Block>, adds: &[u16], subs: &[u16]) {
    const REGS: usize = 8;
    const PER: usize = REGS * 16;

    let mut regs = [0i16; PER];

    for i in 0..HIDDEN_SIZE / PER {
        let offset = PER * i;

        for (j, reg) in regs.iter_mut().enumerate() {
            *reg = acc[offset + j];
        }

        for &add in adds {
            let weights = &NET.feature_weights[usize::from(add)];

            for (j, reg) in regs.iter_mut().enumerate() {
                *reg += weights[offset + j];
            }
        }

        for &sub in subs {
            let weights = &NET.feature_weights[usize::from(sub)];

            for (j, reg) in regs.iter_mut().enumerate() {
                *reg -= weights[offset + j];
            }
        }

        for (j, reg) in regs.iter().enumerate() {
            acc[offset + j] = *reg;
        }
    }
}

impl Board {
    pub fn new_accumulator(&self) -> Accumulator {
        let mut acc = Accumulator::default();
        for view in Color::iter() {
            acc.vals[view] = NET.feature_bias;
            let mut vec: ArrayVec<u16, 32> = ArrayVec::new();
            for sq in self.occupancies() {
                let p = self.piece_at(sq);
                let idx = Network::feature_idx(p, sq, self.king_square(view), view);
                vec.push(idx as u16);
            }
            update(&mut acc.vals[view], &vec, &[]);
        }
        acc
    }
}

#[derive(Clone, Debug)]
pub struct AccumulatorStack {
    pub(crate) stack: Vec<Accumulator>,
    /// Top points to the active accumulator, not the space above it
    pub top: usize,
    acc_cache: AccumulatorCache,
}

impl AccumulatorStack {
    pub fn update_stack(&mut self, m: Move, capture: Piece) {
        self.top += 1;
        self.stack[self.top].m = m;
        self.stack[self.top].capture = capture;
        self.stack[self.top].correct = [false; 2];
    }

    fn all_lazy_updates(&mut self, board: &Board, side: Color) {
        let mut curr = self.top;
        while !self.stack[curr].correct[side] {
            curr -= 1;
        }

        while curr < self.top {
            let (bottom, top) = self.stack.split_at_mut(curr + 1);
            top[0].lazy_update(bottom.last().unwrap(), side, board);
            top[0].correct[side] = true;
            curr += 1;
        }
    }

    fn force_updates(&mut self, board: &Board) {
        for color in Color::iter() {
            if !self.stack[self.top].correct[color] {
                if self.can_efficiently_update(color) {
                    self.all_lazy_updates(board, color)
                } else {
                    self.acc_cache.update_acc(board, &mut self.stack[self.top], color);
                    self.stack[self.top].correct[color] = true;
                }
            }
        }
    }

    fn can_efficiently_update(&mut self, side: Color) -> bool {
        let mut curr = self.top;
        loop {
            let m = self.stack[curr].m;
            let from = if side == Color::Black { m.from().flip_vertical() } else { m.from() };
            let to = if side == Color::Black { m.to().flip_vertical() } else { m.to() };

            if m.piece_moving().color() == side
                && m.piece_moving().name() == PieceName::King
                && BUCKETS[from] != BUCKETS[to]
            {
                return false;
            }

            if self.stack[curr].correct[side.idx()] {
                return true;
            }

            curr -= 1;
        }
    }

    pub fn evaluate(&mut self, board: &Board) -> i32 {
        self.force_updates(board);
        assert_eq!(self.stack[self.top].correct, [true; 2]);
        self.top().scaled_evaluate(board)
    }

    pub fn top(&mut self) -> &mut Accumulator {
        &mut self.stack[self.top]
    }

    pub fn pop(&mut self) -> Accumulator {
        self.top -= 1;
        self.stack[self.top + 1]
    }

    pub fn push(&mut self, acc: Accumulator) {
        self.top += 1;
        self.stack[self.top] = acc;
    }

    pub fn clear(&mut self, base_accumulator: &Accumulator) {
        self.stack[0] = *base_accumulator;
        self.top = 0;
    }

    pub fn new(base_accumulator: &Accumulator) -> Self {
        let mut vec = vec![Accumulator::default(); MAX_SEARCH_DEPTH as usize + 50];
        vec[0] = *base_accumulator;
        Self { stack: vec, top: 0, acc_cache: AccumulatorCache::default() }
    }
}

#[derive(Copy, Clone, Debug)]
struct TableEntry {
    acc: Align64<Block>,
    pieces: [Bitboard; 6],
    color: [Bitboard; 2],
}

impl Default for TableEntry {
    fn default() -> Self {
        Self { acc: NET.feature_bias, pieces: [Bitboard::EMPTY; 6], color: [Bitboard::EMPTY; 2] }
    }
}

#[derive(Clone, Debug, Default)]
pub struct AccumulatorCache {
    entries: Box<[[TableEntry; 2]; NUM_BUCKETS * 2]>,
}

impl AccumulatorCache {
    pub fn update_acc(&mut self, board: &Board, acc: &mut Accumulator, view: Color) {
        let mut adds = [0; 32];
        let mut subs = [0; 32];
        let mut num_adds = 0;
        let mut num_subs = 0;
        let king = board.king_square(view);
        let entry = &mut self.entries[Network::bucket(view, king)][view];

        for piece in Piece::iter() {
            let prev = entry.pieces[piece.name()] & entry.color[piece.color()];
            let curr = board.piece_color(piece.color(), piece.name());

            let added = curr & !prev;
            let removed = prev & !curr;

            for sq in added {
                adds[num_adds] = Network::feature_idx(piece, sq, king, view) as u16;
                num_adds += 1;
            }
            for sq in removed {
                subs[num_subs] = Network::feature_idx(piece, sq, king, view) as u16;
                num_subs += 1;
            }
        }

        entry.pieces = board.piece_bbs();
        entry.color = board.color_bbs();

        update(&mut entry.acc, &adds, &subs);
        acc.vals[view] = entry.acc;
        // acc.update_multi(&adds, &subs, view);
        // entry.acc = acc.vals[view];
    }
}

#[cfg(test)]
mod acc_test {
    use super::AccumulatorStack;
    use crate::{board::Board, chess_move::Move};

    macro_rules! make_move_nnue {
        ($board:ident, $stack:ident, $mv_str:literal) => {{
            let m = Move::from_san($mv_str, &$board);
            $stack.update_stack(m, $board.capture(m));
            assert!($board.make_move(m));
        }};
    }

    macro_rules! assert_correct {
        ($board:ident, $stack:ident) => {
            $stack.evaluate(&$board);
            assert_eq!($stack.top().vals, $board.new_accumulator().vals);
        };
    }

    #[test]
    fn lazy_updates() {
        let mut board = Board::from_fen("r3k2r/2pb1ppp/2pp1q2/p7/1nP1B3/1P2P3/P2N1PPP/R2QK2R w KQkq a6 0 14");
        let mut stack = AccumulatorStack::new(&board.new_accumulator());
        make_move_nnue!(board, stack, "e1g1");

        make_move_nnue!(board, stack, "e8d8");
        assert_correct!(board, stack);
    }

    #[test]
    fn deeper_error() {
        let mut board = Board::from_fen("8/8/1p2k1p1/3p3p/1p1P1P1P/1P2PK2/8/8 w - - 3 54");
        let mut stack = AccumulatorStack::new(&board.new_accumulator());

        make_move_nnue!(board, stack, "e3e4");
        make_move_nnue!(board, stack, "e6e7");
        make_move_nnue!(board, stack, "e4e5");
        make_move_nnue!(board, stack, "e7e6");
        make_move_nnue!(board, stack, "f3g3");
        make_move_nnue!(board, stack, "e6f5");
        make_move_nnue!(board, stack, "g3h3");
        make_move_nnue!(board, stack, "f5f4");
        make_move_nnue!(board, stack, "e5e6");
        make_move_nnue!(board, stack, "f4e3");
        assert_correct!(board, stack);
    }
}<|MERGE_RESOLUTION|>--- conflicted
+++ resolved
@@ -3,15 +3,11 @@
     chess_move::{Direction, Move},
     eval::HIDDEN_SIZE,
     search::search::{MAX_SEARCH_DEPTH, NEAR_CHECKMATE},
-<<<<<<< HEAD
-    types::pieces::{Color, Piece, PieceName},
-=======
     types::{
         bitboard::Bitboard,
         pieces::{Color, Piece, PieceName},
         square::Square,
     },
->>>>>>> 3aba2424
 };
 
 use super::{
