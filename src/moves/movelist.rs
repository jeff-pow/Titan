--- conflicted
+++ resolved
@@ -1,4 +1,4 @@
-<<<<<<< HEAD
+
 use arrayvec::ArrayVec;
 
 use crate::{
@@ -7,9 +7,7 @@
     types::pieces::PieceName,
 };
 use std::ops::Index;
-=======
-use std::{mem::MaybeUninit, ops::Index};
->>>>>>> 59ddb9f4
+
 
 use super::moves::Move;
 
@@ -18,15 +16,10 @@
 /// Movelist elements contains a move and an i32 where a score can be stored later to be used in move ordering
 /// for efficient search pruning
 pub struct MoveList {
-<<<<<<< HEAD
     // pub arr: [MoveListEntry; MAX_LEN],
     pub arr: ArrayVec<MoveListEntry, MAX_LEN>,
     current_idx: usize,
-=======
-    pub arr: [MoveListEntry; MAX_LEN],
-    len: usize,
-    _current_idx: usize,
->>>>>>> 59ddb9f4
+
 }
 
 #[derive(Copy, Clone, Debug, PartialEq)]
@@ -46,15 +39,9 @@
         self.arr.push(MoveListEntry::new(m, 0));
     }
 
-<<<<<<< HEAD
+
     fn swap(&mut self, a: usize, b: usize) {
         self.arr.swap(a, b);
-=======
-    pub fn append(&mut self, other: MoveList) {
-        assert!(self.len + other.len <= MAX_LEN);
-        self.arr[self.len..self.len + other.len].copy_from_slice(&other.arr[..other.len]);
-        self.len += other.len;
->>>>>>> 59ddb9f4
     }
 
     /// Sorts next move into position and then returns the move entry
@@ -70,51 +57,8 @@
                 max_idx = i;
             }
         }
-<<<<<<< HEAD
+
         self.swap(max_idx, idx);
-    }
-
-    pub(crate) fn score_moves(
-        &mut self,
-        board: &Board,
-        table_move: Move,
-        killers: [Move; NUM_KILLER_MOVES],
-        td: &ThreadData,
-    ) {
-        for i in 0..self.arr.len() {
-            let entry = &mut self.arr[i];
-            let prev = td.stack.prev_move(td.ply - 1);
-            let counter = td.history.get_counter(board.to_move, prev);
-            entry.score = if entry.m == table_move {
-                TTMOVE
-            } else if let Some(promotion) = entry.m.promotion() {
-                match promotion {
-                    PieceName::Queen => {
-                        QUEEN_PROMOTION + td.history.capt_hist(entry.m, board.to_move, board)
-                    }
-                    _ => BAD_PROMOTION,
-                }
-            } else if let Some(c) = board.capture(entry.m) {
-                // TODO: Try a threshold of 0 or 1 here
-                (if board.see(entry.m, -PieceName::Pawn.value()) {
-                    GOOD_CAPTURE
-                } else {
-                    BAD_CAPTURE
-                }) + MVV[c]
-                    + td.history.capt_hist(entry.m, board.to_move, board)
-            } else if killers[0] == entry.m {
-                KILLER_ONE
-            } else if killers[1] == entry.m {
-                KILLER_TWO
-            } else if counter == entry.m {
-                COUNTER_MOVE
-            } else {
-                td.history.quiet_history(entry.m, board.to_move, &td.stack, td.ply)
-            };
-        }
-=======
-        self.arr.swap(max_idx, idx)
->>>>>>> 59ddb9f4
     }
 }
 
@@ -126,23 +70,6 @@
     }
 }
 
-<<<<<<< HEAD
-impl Iterator for MoveList {
-    type Item = MoveListEntry;
-
-    fn next(&mut self) -> Option<Self::Item> {
-        if self.current_idx >= self.arr.len() {
-            None
-        } else {
-            let m = self.pick_move(self.current_idx);
-            self.current_idx += 1;
-            Some(m)
-        }
-    }
-}
-
-=======
->>>>>>> 59ddb9f4
 impl FromIterator<MoveListEntry> for MoveList {
     fn from_iter<I: IntoIterator<Item = MoveListEntry>>(iter: I) -> Self {
         let mut move_list = MoveList::default();
@@ -157,40 +84,6 @@
     fn default() -> Self {
         // Uninitialized memory is much faster than initializing it when the important stuff will
         // be written over anyway ;)
-<<<<<<< HEAD
         Self { arr: ArrayVec::new(), current_idx: 0 }
-=======
-        let arr: MaybeUninit<[MoveListEntry; MAX_LEN]> = MaybeUninit::uninit();
-        Self { arr: unsafe { arr.assume_init() }, len: 0, _current_idx: 0 }
-    }
-}
-
-#[cfg(test)]
-mod movelist_test {
-    use super::*;
-    #[test]
-    fn test_append_move_lists() {
-        let mut move_list1 = MoveList::default();
-        move_list1.push(Move(1));
-        move_list1.push(Move(2));
-
-        let mut move_list2 = MoveList::default();
-        move_list2.push(Move(3));
-        move_list2.push(Move(4));
-
-        move_list1.append(move_list2);
-
-        // Check if the combined length is as expected
-        assert_eq!(move_list1.len(), 4);
-
-        // Check if the elements are appended correctly
-        let other = [
-            MoveListEntry { m: Move(1), score: 0 },
-            MoveListEntry { m: Move(2), score: 0 },
-            MoveListEntry { m: Move(3), score: 0 },
-            MoveListEntry { m: Move(4), score: 0 },
-        ];
-        assert_eq!(&move_list1.arr[..move_list1.len()], &other);
->>>>>>> 59ddb9f4
     }
 }