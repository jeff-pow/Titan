--- conflicted
+++ resolved
@@ -7,34 +7,13 @@
 const FILE_A_U64: u64 = 0x101010101010101;
 const FILE_H_U64: u64 = 0x101010101010101 << 7;
 
-<<<<<<< HEAD
-pub const FILE_A: Bitboard = Bitboard(FILE_A_U64);
-pub const FILE_B: Bitboard = Bitboard(FILE_A_U64 << 1);
-pub const FILE_C: Bitboard = Bitboard(FILE_A_U64 << 2);
-pub const FILE_D: Bitboard = Bitboard(FILE_A_U64 << 3);
-pub const FILE_E: Bitboard = Bitboard(FILE_A_U64 << 4);
-pub const FILE_F: Bitboard = Bitboard(FILE_A_U64 << 5);
-pub const FILE_G: Bitboard = Bitboard(FILE_A_U64 << 6);
-pub const FILE_H: Bitboard = Bitboard(FILE_A_U64 << 7);
-
-const RANK1_U64: u64 = 0b11111111;
-
-pub const RANK1: Bitboard = Bitboard(0b11111111);
-pub const RANK2: Bitboard = Bitboard(RANK1_U64 << 8);
-pub const RANK3: Bitboard = Bitboard(RANK1_U64 << 16);
-pub const RANK4: Bitboard = Bitboard(RANK1_U64 << 24);
-pub const RANK5: Bitboard = Bitboard(RANK1_U64 << 32);
-pub const RANK6: Bitboard = Bitboard(RANK1_U64 << 40);
-pub const RANK7: Bitboard = Bitboard(RANK1_U64 << 48);
-pub const RANK8: Bitboard = Bitboard(RANK1_U64 << 56);
-=======
 const RANK1_U64: u64 = 0b11111111;
 
 /// Vertical
 pub const FILES: [Bitboard; 8] = const_array!(|f, 8| Bitboard(FILE_A_U64 << f));
 /// Horizontal
 pub const RANKS: [Bitboard; 8] = const_array!(|p, 8| Bitboard(RANK1_U64 << (8 * p)));
->>>>>>> 31796c48
+
 
 pub fn knight_attacks(sq: Square) -> Bitboard {
     KNIGHT_ATTACKS[sq]
@@ -48,15 +27,12 @@
     PAWN_ATTACKS[attacker][square]
 }
 
-<<<<<<< HEAD
+
 pub const fn pawn_set_attacks(pawns: Bitboard, side: Color) -> Bitboard {
     let pawns = pawns.0;
     if side.idx() == Color::White.idx() {
-=======
-pub const fn pawn_set_attacks(pawns: Bitboard, attacker: Color) -> Bitboard {
-    let pawns = pawns.0;
-    if attacker.idx() == Color::White.idx() {
->>>>>>> 31796c48
+
+
         Bitboard((pawns & !FILE_A_U64) << 7 | (pawns & !FILE_H_U64) << 9)
     } else {
         Bitboard((pawns & !FILE_A_U64) >> 9 | (pawns & !FILE_H_U64) >> 7)
