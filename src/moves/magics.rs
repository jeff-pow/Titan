--- conflicted
+++ resolved
@@ -121,10 +121,7 @@
                 break;
             }
         }
-<<<<<<< HEAD
-=======
 
->>>>>>> ebd67090
         let shift = 64 - mask.count_bits();
         let magic_entry = MagicEntry {
             mask,
