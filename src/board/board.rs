--- conflicted
+++ resolved
@@ -3,15 +3,12 @@
 use strum::IntoEnumIterator;
 
 use crate::{
-<<<<<<< HEAD
+
     moves::{
         movegenerator::MoveGenerator, movelist::MoveList, moves::Castle, moves::Direction::*, moves::Move,
         moves::Promotion,
     },
-=======
-    eval::nnue::{Accumulator, NETWORK},
-    moves::{movegenerator::MoveGenerator, moves::Castle, moves::Direction::*, moves::Move, moves::Promotion},
->>>>>>> d60bf779
+
     types::{
         bitboard::Bitboard,
         pieces::{Color, Piece, PieceName, NUM_PIECES},
