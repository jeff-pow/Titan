--- conflicted
+++ resolved
@@ -39,69 +39,13 @@
     pub game_time: GameTime,
     pub search_type: SearchType,
     pub max_depth: i32,
-<<<<<<< HEAD
     pub halt: &'a AtomicBool,
     pub searching: &'a AtomicBool,
 }
 
 #[derive(Clone, Copy, Default)]
 pub struct PlyEntry {
-=======
-    pub halt: Arc<AtomicBool>,
-}
 
-impl Default for SearchInfo {
-    fn default() -> Self {
-        Self {
-            board: build_board(STARTING_FEN),
-            transpos_table: TranspositionTable::new(TARGET_TABLE_SIZE_MB),
-            search_stats: Default::default(),
-            game_time: Default::default(),
-            search_type: Default::default(),
-            max_depth: MAX_SEARCH_DEPTH,
-            halt: Arc::new(AtomicBool::from(false)),
-        }
-    }
-}
-
-pub struct ThreadData<'a> {
-    pub iter_max_depth: i32,
-    pub transpos_table: &'a TranspositionTable,
-    pub search_stats: SearchStats,
-    pub game_time: &'a GameTime,
-    pub(crate) stack: SearchStack,
-    pub halt: &'a AtomicBool,
-    pub current_line: Vec<Move>,
-    pub sel_depth: i32,
-    pub history: MoveHistory,
-    pub root_color: Color,
-}
-
-impl<'a> ThreadData<'a> {
-    fn new(
-        transpos_table: &'a TranspositionTable,
-        halt: &'a AtomicBool,
-        game_time: &'a GameTime,
-        root_color: Color,
-    ) -> Self {
-        Self {
-            iter_max_depth: 0,
-            transpos_table,
-            search_stats: SearchStats::default(),
-            game_time,
-            stack: SearchStack::default(),
-            halt,
-            current_line: Vec::with_capacity(MAX_SEARCH_DEPTH as usize),
-            sel_depth: 0,
-            history: MoveHistory::default(),
-            root_color,
-        }
-    }
-}
-
-#[derive(Clone, Copy, Default)]
-pub(crate) struct PlyEntry {
->>>>>>> 9c5f408c
     pub killers: [Move; 2],
     pub played_move: Move,
     pub static_eval: i32,
