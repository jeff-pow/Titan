--- conflicted
+++ resolved
@@ -107,22 +107,14 @@
 }
 
 impl AccumulatorStack {
-<<<<<<< HEAD
+
     pub fn increment(&mut self) {
         self.stack.push(*self.stack.last().unwrap());
     }
 
     pub fn top(&mut self) -> &mut Accumulator {
         self.stack.last_mut().unwrap()
-=======
-    pub fn next(&mut self) -> &mut Accumulator {
-        self.stack.push(*self.stack.last().unwrap());
-        self.stack.last_mut().expect("Array has at least one element")
-    }
 
-    pub fn top(&self) -> &Accumulator {
-        self.stack.last().unwrap()
->>>>>>> b005b44e
     }
 
     pub fn pop(&mut self) -> Accumulator {
