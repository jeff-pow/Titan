--- conflicted
+++ resolved
@@ -64,11 +64,8 @@
     let stand_pat = if let Some(entry) = entry { entry.static_eval() } else { board.evaluate(td.accumulators.top()) };
     td.stack[td.ply].static_eval = stand_pat;
     // Store eval in tt if it wasn't previously found in tt
-<<<<<<< HEAD
-    if entry.is_none() && !board.in_check {
-=======
+
     if entry.is_none() && !board.in_check() {
->>>>>>> 65296645
         tt.store(board.zobrist_hash, Move::NULL, 0, EntryFlag::None, INFINITY, td.ply, IS_PV, stand_pat);
     }
     if stand_pat >= beta {
