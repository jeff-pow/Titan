--- conflicted
+++ resolved
@@ -9,10 +9,9 @@
 use crate::transposition::{EntryFlag, TranspositionTable};
 use crate::types::pieces::Piece;
 use arrayvec::ArrayVec;
-<<<<<<< HEAD
+
 use std::cmp::min;
-=======
->>>>>>> e7b87e82
+
 use std::os::linux::raw::stat;
 
 pub const MAX_PLY: usize = 128;
@@ -187,7 +186,6 @@
         return clamp_score((static_eval + beta) / 2);
     }
 
-<<<<<<< HEAD
     if !in_check
         && cut_node
         && depth >= 2
@@ -223,8 +221,6 @@
         }
     }
 
-=======
->>>>>>> e7b87e82
     td.stack[td.ply + 1].killer_move = None;
     td.stack[td.ply + 2].cutoffs = 0;
 
