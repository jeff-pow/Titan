--- conflicted
+++ resolved
@@ -173,13 +173,11 @@
         }
 
         td.stack[td.ply].cutoffs += 1;
-<<<<<<< HEAD
+      
         if m.is_quiet(board) {
             td.stack[td.ply].killer_move = Some(m);
         }
 
-=======
->>>>>>> 7effc6d0
         break;
     }
 
