use crate::impl_index;
use std::{
    mem::transmute,
    ops::{self, Index, IndexMut},
};

impl_index!(Color);
#[derive(Debug, Copy, Clone, PartialEq, Eq)]
pub enum Color {
    White,
    Black,
}

#[macro_export]
macro_rules! impl_index {
    ($enum_name:ident) => {
        impl<T, const N: usize> Index<$enum_name> for [T; N] {
            type Output = T;

            fn index(&self, index: $enum_name) -> &Self::Output {
                &self[index as usize]
            }
        }

        impl<T, const N: usize> IndexMut<$enum_name> for [T; N] {
            fn index_mut(&mut self, index: $enum_name) -> &mut Self::Output {
                &mut self[index as usize]
            }
        }
    };
}

impl Color {
    pub const fn idx(self) -> usize {
        match self {
            Color::White => 0,
            Color::Black => 1,
        }
    }

    fn from_u32(val: u32) -> Self {
        match val {
            0 => Color::White,
            1 => Color::Black,
            _ => panic!("Unexpected value"),
        }
    }

    pub fn iter() -> impl Iterator<Item = Self> {
        [Color::White, Color::Black].into_iter()
    }
}

impl ops::Not for Color {
    type Output = Color;
    fn not(self) -> Self::Output {
        match self {
            Color::White => Color::Black,
            Color::Black => Color::White,
        }
    }
}

impl From<usize> for Color {
    fn from(value: usize) -> Self {
        match value {
            0 => Color::White,
            1 => Color::Black,
            _ => panic!("Invalid color index"),
        }
    }
}

const PIECE_VALUES: [i32; 6] = [100, 350, 350, 525, 1000, 0];
pub const NUM_PIECES: usize = 6;

impl_index!(PieceName);
#[derive(Debug, Copy, Clone, PartialEq, Eq)]
#[repr(u8)]
pub enum PieceName {
    Pawn,
    Knight,
    Bishop,
    Rook,
    Queen,
    King,
    None,
}

impl PieceName {
    pub fn value(self) -> i32 {
        PIECE_VALUES[self]
    }

    pub(crate) fn idx(self) -> usize {
        self as usize
    }

<<<<<<< HEAD
    #[allow(dead_code)]
    fn from_u32(val: u32) -> Self {
        match val {
            7 => PieceName::None,
            5 => PieceName::King,
            4 => PieceName::Queen,
            3 => PieceName::Rook,
            2 => PieceName::Bishop,
            1 => PieceName::Knight,
            0 => PieceName::Pawn,
            _ => panic!("Invalid piece index"),
=======
    pub(crate) fn try_from_u32(u: u32) -> Option<PieceName> {
        match u {
            5 => Some(PieceName::King),
            4 => Some(PieceName::Queen),
            3 => Some(PieceName::Rook),
            2 => Some(PieceName::Bishop),
            1 => Some(PieceName::Knight),
            0 => Some(PieceName::Pawn),
            _ => None,
>>>>>>> 31796c48
        }
    }

    fn transmute(val: u32) -> Self {
        assert!((0..6).contains(&val) || val == 7);
        unsafe { transmute(val as u8) }
    }

    pub fn iter() -> impl Iterator<Item = Self> {
        [
            PieceName::Pawn,
            PieceName::Knight,
            PieceName::Bishop,
            PieceName::Rook,
            PieceName::Queen,
            PieceName::King,
        ]
        .into_iter()
    }
}

impl_index!(Piece);
#[derive(Eq, Copy, Clone, PartialEq, Debug)]
#[repr(u8)]
pub enum Piece {
    WhitePawn,
    BlackPawn,

    WhiteKnight,
    BlackKnight,

    WhiteBishop,
    BlackBishop,

    WhiteRook,
    BlackRook,

    WhiteQueen,
    BlackQueen,

    WhiteKing,
    BlackKing,

    None = 15,
}

impl Piece {
    pub(crate) fn new(name: PieceName, color: Color) -> Self {
        unsafe { transmute(((name as u32) << 1 | color as u32) as u8) }
    }

    pub(crate) fn name(self) -> PieceName {
        // PieceName::from_u32(self as u32 >> 1)
        PieceName::transmute(self as u32 >> 1)
    }

    pub(crate) fn value(self) -> i32 {
        self.name().value()
    }

    pub(crate) fn color(self) -> Color {
        Color::from_u32(self as u32 & 0b1)
    }

    pub(crate) fn from_u32(x: u32) -> Self {
        assert!((0..12).contains(&x) || x == 15);
        unsafe { transmute(x as u8) }
    }

    pub(crate) fn char(self) -> String {
        let c = match self.name() {
            PieceName::Pawn => "P",
            PieceName::Knight => "N",
            PieceName::Bishop => "B",
            PieceName::Rook => "R",
            PieceName::Queen => "Q",
            PieceName::King => "K",
            PieceName::None => "_",
        };
        if self.color() == Color::Black {
            c.to_ascii_lowercase()
        } else {
            c.to_string()
        }
    }
}

#[cfg(test)]
mod piece_tests {
    use super::*;

    #[test]
    fn test_new_piece() {
        assert_eq!(Piece::new(PieceName::Pawn, Color::White), Piece::WhitePawn);
        assert_eq!(Piece::new(PieceName::Knight, Color::White), Piece::WhiteKnight);
        assert_eq!(Piece::new(PieceName::Bishop, Color::White), Piece::WhiteBishop);
        assert_eq!(Piece::new(PieceName::Rook, Color::White), Piece::WhiteRook);
        assert_eq!(Piece::new(PieceName::Queen, Color::White), Piece::WhiteQueen);
        assert_eq!(Piece::new(PieceName::King, Color::White), Piece::WhiteKing);

        assert_eq!(Piece::new(PieceName::Pawn, Color::Black), Piece::BlackPawn);
        assert_eq!(Piece::new(PieceName::Knight, Color::Black), Piece::BlackKnight);
        assert_eq!(Piece::new(PieceName::Bishop, Color::Black), Piece::BlackBishop);
        assert_eq!(Piece::new(PieceName::Rook, Color::Black), Piece::BlackRook);
        assert_eq!(Piece::new(PieceName::Queen, Color::Black), Piece::BlackQueen);
        assert_eq!(Piece::new(PieceName::King, Color::Black), Piece::BlackKing);

        for color in [Color::White, Color::Black] {
            for name in [
                PieceName::Pawn,
                PieceName::Knight,
                PieceName::Bishop,
                PieceName::Rook,
                PieceName::Queen,
                PieceName::King,
            ] {
                let piece = Piece::new(name, color);
                assert_eq!(piece.name(), name);
                assert_eq!(piece.color(), color);
            }
        }
    }

    #[test]
    fn test_piece_name_color() {
        let piece = Piece::new(PieceName::Rook, Color::Black);
        assert_eq!(piece.name(), PieceName::Rook);
        assert_eq!(piece.color(), Color::Black);
    }

    #[test]
    fn test_piece_values() {
        assert_eq!(PieceName::Pawn.value(), 100);
        assert_eq!(PieceName::Knight.value(), 350);
        assert_eq!(PieceName::Bishop.value(), 350);
        assert_eq!(PieceName::Rook.value(), 525);
        assert_eq!(PieceName::Queen.value(), 1000);
        assert_eq!(PieceName::King.value(), 0);
    }

    #[test]
    fn test_piece_index_conversion() {
        assert_eq!(PieceName::from_u32(0), PieceName::Pawn);
        assert_eq!(PieceName::from_u32(1), PieceName::Knight);
        assert_eq!(PieceName::from_u32(2), PieceName::Bishop);
        assert_eq!(PieceName::from_u32(3), PieceName::Rook);
        assert_eq!(PieceName::from_u32(4), PieceName::Queen);
        assert_eq!(PieceName::from_u32(5), PieceName::King);
        assert_eq!(PieceName::from_u32(7), PieceName::None);
    }

    #[test]
    fn test_piece_color_conversion() {
        assert_eq!(Color::from_u32(0), Color::White);
        assert_eq!(Color::from_u32(1), Color::Black);
    }
}<|MERGE_RESOLUTION|>--- conflicted
+++ resolved
@@ -96,7 +96,6 @@
         self as usize
     }
 
-<<<<<<< HEAD
     #[allow(dead_code)]
     fn from_u32(val: u32) -> Self {
         match val {
@@ -108,17 +107,7 @@
             1 => PieceName::Knight,
             0 => PieceName::Pawn,
             _ => panic!("Invalid piece index"),
-=======
-    pub(crate) fn try_from_u32(u: u32) -> Option<PieceName> {
-        match u {
-            5 => Some(PieceName::King),
-            4 => Some(PieceName::Queen),
-            3 => Some(PieceName::Rook),
-            2 => Some(PieceName::Bishop),
-            1 => Some(PieceName::Knight),
-            0 => Some(PieceName::Pawn),
-            _ => None,
->>>>>>> 31796c48
+
         }
     }
 
