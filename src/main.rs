--- conflicted
+++ resolved
@@ -8,7 +8,6 @@
 mod search;
 mod types;
 
-<<<<<<< HEAD
 use crate::bench::bench;
 use crate::engine::uci::main_loop;
 use std::env;
@@ -20,13 +19,5 @@
     } else {
         main_loop();
     }
-=======
-use engine::uci::main_loop;
 
-use crate::board::fen::{build_board, STARTING_FEN};
-
-fn main() {
-    // dbg!(build_board(STARTING_FEN).evaluate());
-    main_loop();
->>>>>>> 6e074468
 }